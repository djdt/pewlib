--- conflicted
+++ resolved
@@ -39,20 +39,13 @@
 
     def update_linreg(self) -> None:
         no_nans = self.points[~np.isnan(self.points).any(axis=1)]
-<<<<<<< HEAD
         if no_nans.size == 0:
-            self.intercept, self.gradient, self.rsq = 0.0, 1.0, None
+            self.gradient, self.intercept, self.rsq = 1.0, 0.0, None
         else:
             x, y = no_nans[:, 0], no_nans[:, 1]
-            self.intercept, self.gradient, self.rsq = weighted_linreg(
+            self.gradient, self.intercept, self.rsq = weighted_linreg(
                 x, y, get_weights(x, self.weighting)
             )
-=======
-        x, y = no_nans[:, 0], no_nans[:, 1]
-        self.gradient, self.intercept, self.rsq = weighted_linreg(
-            x, y, get_weights(x, self.weighting)
-        )
->>>>>>> 1091ab17
 
     def calibrate(self, data: np.ndarray) -> np.ndarray:
         if self.intercept == 0.0 and self.gradient == 1.0:
