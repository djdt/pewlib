import numpy as np

from pew.calc import cwt, local_maxima, ricker_wavelet, sliding_window_centered
<<<<<<< HEAD
=======

from typing import Tuple
>>>>>>> 7a769550


PEAK_DTYPE = np.dtype(
    {
        "names": ["height", "width", "area", "base", "top", "bottom", "left", "right"],
        "formats": [float, float, float, float, int, int, int, int],
    }
)


def _identify_ridges(
    cwt_coef: np.ndarray, windows: np.ndarray, gap_threshold: int = None
) -> np.ndarray:
    if gap_threshold is None:
        gap_threshold = len(windows) // 4

    maxima = local_maxima(cwt_coef[-1])
    ridges = np.full((cwt_coef.shape[0], maxima.size), -1, dtype=int)
    ridges[-1] = maxima

    for i in np.arange(cwt_coef.shape[0] - 2, -1, -1):  # Start from second last row
        maxima = local_maxima(cwt_coef[i])

        idx = np.searchsorted(maxima, ridges[i + 1])
        idx1 = np.clip(idx, 0, maxima.size - 1)
        idx2 = np.clip(idx - 1, 0, maxima.size - 1)

        diff1 = maxima[idx1] - ridges[i + 1]
        diff2 = ridges[i + 1] - maxima[idx2]

        min_diffs = np.where(diff1 <= diff2, idx1, idx2)

        ridges[i] = np.where(
            np.abs(ridges[i + 1] - maxima[min_diffs]) <= windows[i] // 4,
            maxima[min_diffs],
            -1,
        )
        maxima[min_diffs] = -1

        remaining_maxima = maxima[maxima > -1]
        if remaining_maxima.size != 0:
            new_ridges = np.full(
                (cwt_coef.shape[0], remaining_maxima.shape[0]), -1, dtype=int
            )
            new_ridges[i] = remaining_maxima
            ridges = np.hstack((ridges, new_ridges))

    return ridges


def _filter_ridges(
    ridges: np.ndarray,
    cwt_coef: np.ndarray,
    min_length: int = None,
    noise_window: int = 100,
    min_noise: float = None,
    min_snr: float = 10.0,
) -> np.ndarray:
    if min_noise is None:
        min_noise = np.amax(np.abs(cwt_coef[0])) / 100.0
    if min_length is None:
        min_length = ridges.shape[0] // 2

    # Trim ridges that are to short
    ridge_lengths = np.count_nonzero(ridges > -1, axis=0)
    ridges = ridges[:, ridge_lengths > min_length]

    # Build array of ridge values, filter out non valid ridges
    values = np.take_along_axis(cwt_coef, ridges, axis=1)
    max_rows = np.argmax(np.where(ridges > -1, values, 0), axis=0)
    max_cols = np.take_along_axis(ridges, max_rows[np.newaxis, :], axis=0)[0]

    col_order = np.argsort(max_cols)

    max_coords = np.vstack((max_rows[col_order], max_cols[col_order]))

    # Reducing number of windows here improves performance
    windows = sliding_window_centered(cwt_coef[0], noise_window, 1)[max_coords[1]]
    signals = cwt_coef[max_coords[0], max_coords[1]]
    noises = np.percentile(np.abs(windows), 10, axis=1)
    noises[noises < min_noise] = min_noise

    snrs = signals / noises

    ridges = ridges[:, col_order][:, snrs > min_snr]
    max_coords = max_coords[:, snrs > min_snr]

    return ridges, max_coords


# TODO Change integ method to peak_base_method
def _peak_data_from_ridges(
    x: np.ndarray,
    ridges: np.ndarray,
    maxima_coords: np.ndarray,
    cwt_windows: np.ndarray,
    peak_base_method: str = "baseline",
    peak_height_method: str = "maxima",
) -> np.ndarray:
    widths = np.take(cwt_windows, maxima_coords[0]) * 2

    lefts = np.clip(maxima_coords[1] - widths // 2, 0, x.size - 1)
    rights = np.clip(maxima_coords[1] + widths // 2, 0, x.size - 1)

    indicies = lefts + np.arange(np.amax(widths) + 1)[:, None]
    indicies = np.where(indicies - lefts < widths, indicies, rights)
    bases = np.argmin(x[indicies], axis=0) + lefts

    if peak_height_method == "cwt":  # Height at maxima cwt ridge
        tops = maxima_coords[1]
    elif peak_height_method == "maxima":  # Max data height inside peak width
        tops = np.argmax(x[indicies], axis=0) + lefts
        # ranges = np.vstack((lefts, rights)).T
        # tops = np.array([np.argmax(x[r[0] : r[1]]) + r[0] for r in ranges], dtype=int)
    else:
        raise ValueError("Valid peak_height_method are 'cwt', 'maxima'.")

    if peak_base_method == "minima":
        bottoms = ()
    elif peak_base_method == "lowest_edge":
        bottoms = np.minimum(lefts, rights)
        bases = x[bottoms]
    elif peak_base_method == "zero":
        bottoms = np.zeros(tops.shape, dtype=int)  # Uninitialised
        bases = np.zeros(bottoms.shape, dtype=float)
    elif peak_base_method == "prominence":
        bottoms = np.maximum(lefts, rights)
        bases = x[bottoms]
    elif peak_base_method == "baseline":
        # TODO Percentile method here
        pass
    else:
        raise ValueError(
            "Valid values for peak_base_method are 'baseline', "
            "'edge', 'prominence', 'minima', 'zero'."
        )

    if peak_integration_method == "base":
        ibases = x[bases]
    elif peak_integration_method == "prominence":
        ibases = np.maximum(x[lefts], x[rights])
    elif peak_integration_method == "zero":
        ibases = 0
    else:
        raise ValueError(
            "Valid peak_integration_method are 'base', 'prominence', 'zero'."
        )

    # area = np.array([np.trapz(x[r[0] : r[1] + 1] - ib) for r, ib in zip(ranges, ibases)])
    area = np.trapz(x[indicies] - ibases, indicies, axis=0)

    peaks = np.empty(tops.shape, dtype=PEAK_DTYPE)
    peaks["area"] = area
    peaks["height"] = x[tops] - bases
    peaks["width"] = widths
    peaks["base"] = bases
    peaks["top"] = tops
    peaks["bottom"] = bottoms
    peaks["left"] = lefts
    peaks["right"] = rights
    return peaks


# TODO Add a way of setting intergration to baseline, probably looking a a large region low percentile around each peak
def find_peaks(
    x: np.ndarray,
    min_midth: int,
    max_width: int,
    distance: int = None,
    min_number: int = None,
    max_number: int = None,
    peak_height_method: str = "maxima",
    peak_integration_method: str = "base",
    peak_min_area: float = 0.0,
    peak_min_height: float = 0.0,
    peak_min_prominence: float = 0.0,
    peak_min_width: float = 0.0,
    ridge_gap_threshold: int = None,
    ridge_min_snr: float = 9.0,
) -> np.ndarray:

    windows = np.arange(min_midth, max_width)
    cwt_coef = cwt(x, windows, ricker_wavelet)
    ridges = _identify_ridges(cwt_coef, windows, gap_threshold=ridge_gap_threshold)
    ridges, ridge_maxima = _filter_ridges(
        ridges, cwt_coef, noise_window=windows[-1] * 4, min_snr=ridge_min_snr
    )

    peaks = _peak_data_from_ridges(
        x,
        ridges,
        ridge_maxima,
        windows,
        peak_height_method=peak_height_method,
        peak_integration_method=peak_integration_method,
    )

    # Filter the peaks based on final criteria
    bad_area = peaks["area"] < peak_min_area
    bad_heights = peaks["height"] < peak_min_height
    bad_widths = peaks["width"] < peak_min_width
    bad_prominences = (
        peaks["height"] - np.maximum(x[peaks["left"]], x[peaks["right"]])
        < peak_min_prominence
    )
    bad_peaks = np.logical_or.reduce(
        (bad_area, bad_heights, bad_widths, bad_prominences)
    )

    return peaks[~bad_peaks]


# TODO Generalise this function so that it can take multiple peaks per bin, etc
def bin_and_bound_peaks(
    peaks: np.ndarray, data_size: int, bin_size: int, offset: int = 0,
) -> np.ndarray:
    """Bins peaks and ensures that there is 1 peak per bin. If less a zero
     area peak is added, if more the largest peak in the bin is used."""
    bins = np.arange(0, data_size, bin_size)
    idx = np.searchsorted(bins, peaks["top"]) - 1

    bound_peaks = np.zeros(data_size // bin_size, dtype=peaks.dtype)
    bound_peaks["top"] = np.arange(offset, data_size + offset, bin_size)
    for i in np.arange(data_size // bin_size):
        n = np.count_nonzero(idx == i)
        if n != 0:
            bin_peaks = peaks[idx == i]
            bound_peaks[i] = bin_peaks[np.argmax(bin_peaks["area"])]

    return bound_peaks


def _lines_to_spots(
    lines: np.ndarray,
    shape: Tuple[int, ...],
    min_width: int,
    max_width: int,
    find_peak_kws: dict = None,
) -> np.ndarray:
    assert np.prod(shape) == lines.shape[0]

    if find_peak_kws is None:
        find_peak_kws = {}
    peaks = find_peaks(lines.ravel(), min_width, max_width, **find_peak_kws)
    peaks = bin_and_bound_peaks(
        peaks, lines.size, lines.shape[1], offset=lines.shape[1] // 2
    )
    return peaks["area"].reshape(shape)


def lines_to_spots(
    lines: np.ndarray,
    shape: Tuple[int, ...],
    min_width: int,
    max_width: int,
    find_peak_kws: dict = None,
) -> np.ndarray:
    if lines.dtype.names is None:
        return _lines_to_spots(lines, shape, min_width, max_width, find_peak_kws)

    spots = np.empty(shape, lines.dtype)
    for name in lines.dtype.names:
        spots[name] = _lines_to_spots(
            lines[name], shape, min_width, max_width, find_peak_kws
        )
    return spots<|MERGE_RESOLUTION|>--- conflicted
+++ resolved
@@ -1,11 +1,8 @@
 import numpy as np
 
 from pew.calc import cwt, local_maxima, ricker_wavelet, sliding_window_centered
-<<<<<<< HEAD
-=======
 
 from typing import Tuple
->>>>>>> 7a769550
 
 
 PEAK_DTYPE = np.dtype(
@@ -103,59 +100,47 @@
     maxima_coords: np.ndarray,
     cwt_windows: np.ndarray,
     peak_base_method: str = "baseline",
-    peak_height_method: str = "maxima",
-) -> np.ndarray:
-    widths = np.take(cwt_windows, maxima_coords[0]) * 2
+    peak_height_method: str = "cwt",
+    peak_width_factor: float = 2.5,
+) -> np.ndarray:
+    widths = (np.take(cwt_windows, maxima_coords[0]) * peak_width_factor).astype(int)
 
     lefts = np.clip(maxima_coords[1] - widths // 2, 0, x.size - 1)
     rights = np.clip(maxima_coords[1] + widths // 2, 0, x.size - 1)
 
     indicies = lefts + np.arange(np.amax(widths) + 1)[:, None]
     indicies = np.where(indicies - lefts < widths, indicies, rights)
-    bases = np.argmin(x[indicies], axis=0) + lefts
 
     if peak_height_method == "cwt":  # Height at maxima cwt ridge
         tops = maxima_coords[1]
     elif peak_height_method == "maxima":  # Max data height inside peak width
         tops = np.argmax(x[indicies], axis=0) + lefts
-        # ranges = np.vstack((lefts, rights)).T
-        # tops = np.array([np.argmax(x[r[0] : r[1]]) + r[0] for r in ranges], dtype=int)
     else:
         raise ValueError("Valid peak_height_method are 'cwt', 'maxima'.")
 
-    if peak_base_method == "minima":
-        bottoms = ()
-    elif peak_base_method == "lowest_edge":
+    if peak_base_method == "baseline":
+        bottoms = tops  # Default to tops
+        windows = sliding_window_centered(x, np.amax(widths) * 4)
+        bases = np.percentile(windows[bottoms], 25, axis=1)
+    elif peak_base_method == "edge":
         bottoms = np.minimum(lefts, rights)
         bases = x[bottoms]
-    elif peak_base_method == "zero":
-        bottoms = np.zeros(tops.shape, dtype=int)  # Uninitialised
-        bases = np.zeros(bottoms.shape, dtype=float)
+    elif peak_base_method == "minima":
+        bottoms = np.argmin(x[indicies], axis=0) + lefts
+        bases = x[bottoms]
     elif peak_base_method == "prominence":
         bottoms = np.maximum(lefts, rights)
         bases = x[bottoms]
-    elif peak_base_method == "baseline":
-        # TODO Percentile method here
-        pass
+    elif peak_base_method == "zero":
+        bottoms = tops  # Default to tops
+        bases = 0.0
     else:
         raise ValueError(
             "Valid values for peak_base_method are 'baseline', "
             "'edge', 'prominence', 'minima', 'zero'."
         )
 
-    if peak_integration_method == "base":
-        ibases = x[bases]
-    elif peak_integration_method == "prominence":
-        ibases = np.maximum(x[lefts], x[rights])
-    elif peak_integration_method == "zero":
-        ibases = 0
-    else:
-        raise ValueError(
-            "Valid peak_integration_method are 'base', 'prominence', 'zero'."
-        )
-
-    # area = np.array([np.trapz(x[r[0] : r[1] + 1] - ib) for r, ib in zip(ranges, ibases)])
-    area = np.trapz(x[indicies] - ibases, indicies, axis=0)
+    area = np.trapz(x[indicies] - bases, indicies, axis=0)
 
     peaks = np.empty(tops.shape, dtype=PEAK_DTYPE)
     peaks["area"] = area
@@ -169,7 +154,6 @@
     return peaks
 
 
-# TODO Add a way of setting intergration to baseline, probably looking a a large region low percentile around each peak
 def find_peaks(
     x: np.ndarray,
     min_midth: int,
@@ -177,8 +161,9 @@
     distance: int = None,
     min_number: int = None,
     max_number: int = None,
-    peak_height_method: str = "maxima",
-    peak_integration_method: str = "base",
+    peak_base_method: str = "baseline",
+    peak_height_method: str = "cwt",
+    peak_width_factor: float = 2.5,
     peak_min_area: float = 0.0,
     peak_min_height: float = 0.0,
     peak_min_prominence: float = 0.0,
@@ -199,8 +184,9 @@
         ridges,
         ridge_maxima,
         windows,
+        peak_width_factor=peak_width_factor,
+        peak_base_method=peak_base_method,
         peak_height_method=peak_height_method,
-        peak_integration_method=peak_integration_method,
     )
 
     # Filter the peaks based on final criteria
