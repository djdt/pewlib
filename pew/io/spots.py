import numpy as np

from pew.calc import cwt, local_maxima, ricker_wavelet, sliding_window_centered

from typing import Tuple


PEAK_DTYPE = np.dtype(
    {
        "names": ["height", "width", "area", "base", "top", "bottom", "left", "right"],
        "formats": [float, float, float, float, int, int, int, int],
    }
)


def _identify_ridges(
    cwt_coef: np.ndarray, windows: np.ndarray, gap_threshold: int = None
) -> np.ndarray:
    if gap_threshold is None:
        gap_threshold = len(windows) // 4

    maxima = local_maxima(cwt_coef[-1])
    ridges = np.full((cwt_coef.shape[0], maxima.size), -1, dtype=int)
    ridges[-1] = maxima

    for i in np.arange(cwt_coef.shape[0] - 2, -1, -1):  # Start from second last row
        maxima = local_maxima(cwt_coef[i])

        idx = np.searchsorted(maxima, ridges[i + 1])
        idx1 = np.clip(idx, 0, maxima.size - 1)
        idx2 = np.clip(idx - 1, 0, maxima.size - 1)

        diff1 = maxima[idx1] - ridges[i + 1]
        diff2 = ridges[i + 1] - maxima[idx2]

        min_diffs = np.where(diff1 <= diff2, idx1, idx2)

        ridges[i] = np.where(
            np.abs(ridges[i + 1] - maxima[min_diffs]) <= windows[i] // 4,
            maxima[min_diffs],
            -1,
        )
        maxima[min_diffs] = -1

        remaining_maxima = maxima[maxima > -1]
        if remaining_maxima.size != 0:
            new_ridges = np.full(
                (cwt_coef.shape[0], remaining_maxima.shape[0]), -1, dtype=int
            )
            new_ridges[i] = remaining_maxima
            ridges = np.hstack((ridges, new_ridges))

    return ridges


def _filter_ridges(
    ridges: np.ndarray,
    cwt_coef: np.ndarray,
    min_length: int = None,
    noise_window: int = 100,
    min_noise: float = None,
    min_snr: float = 10.0,
) -> np.ndarray:
    if min_noise is None:
        min_noise = np.amax(np.abs(cwt_coef[0])) / 100.0
    if min_length is None:
        min_length = ridges.shape[0] // 2

    # Trim ridges that are to short
    ridge_lengths = np.count_nonzero(ridges > -1, axis=0)
    ridges = ridges[:, ridge_lengths > min_length]

    # Build array of ridge values, filter out non valid ridges
    values = np.take_along_axis(cwt_coef, ridges, axis=1)
    max_rows = np.argmax(np.where(ridges > -1, values, 0), axis=0)
    max_cols = np.take_along_axis(ridges, max_rows[np.newaxis, :], axis=0)[0]

    col_order = np.argsort(max_cols)

    max_coords = np.vstack((max_rows[col_order], max_cols[col_order]))

    # Reducing number of windows here improves performance
    windows = sliding_window_centered(cwt_coef[0], noise_window, 1)[max_coords[1]]
    signals = cwt_coef[max_coords[0], max_coords[1]]
    noises = np.percentile(np.abs(windows), 10, axis=1)
    noises[noises < min_noise] = min_noise

    snrs = signals / noises

    ridges = ridges[:, col_order][:, snrs > min_snr]
    max_coords = max_coords[:, snrs > min_snr]

    return ridges, max_coords


# TODO Change integ method to peak_base_method
def _peak_data_from_ridges(
    x: np.ndarray,
    ridges: np.ndarray,
    maxima_coords: np.ndarray,
    cwt_windows: np.ndarray,
    peak_base_method: str = "baseline",
    peak_height_method: str = "cwt",
    peak_width_factor: float = 2.5,
) -> np.ndarray:
    widths = (np.take(cwt_windows, maxima_coords[0]) * peak_width_factor).astype(int)

<<<<<<< HEAD
    lefts = np.clip(maxima_coords[1] - widths, 0, x.size - 1)
    rights = np.clip(maxima_coords[1] + widths, 0, x.size - 1)
    bottoms = np.minimum(lefts, rights)
=======
    lefts = np.clip(maxima_coords[1] - widths // 2, 0, x.size - 1)
    rights = np.clip(maxima_coords[1] + widths // 2, 0, x.size - 1)

    indicies = lefts + np.arange(np.amax(widths) + 1)[:, None]
    indicies = np.where(indicies - lefts < widths, indicies, rights)
>>>>>>> a8df3ea2

    if peak_height_method == "cwt":  # Height at maxima cwt ridge
        tops = maxima_coords[1]
    elif peak_height_method == "maxima":  # Max data height inside peak width
        tops = np.argmax(x[indicies], axis=0) + lefts
    else:
        raise ValueError("Valid peak_height_method are 'cwt', 'maxima'.")

    if peak_base_method == "baseline":
        bottoms = tops  # Default to tops
        windows = sliding_window_centered(x, np.amax(widths) * 4)
        bases = np.percentile(windows[bottoms], 25, axis=1)
    elif peak_base_method == "edge":
        bottoms = np.minimum(lefts, rights)
        bases = x[bottoms]
    elif peak_base_method == "minima":
        bottoms = np.argmin(x[indicies], axis=0) + lefts
        bases = x[bottoms]
    elif peak_base_method == "prominence":
        bottoms = np.maximum(lefts, rights)
        bases = x[bottoms]
    elif peak_base_method == "zero":
        bottoms = tops  # Default to tops
        bases = 0.0
    else:
        raise ValueError(
            "Valid values for peak_base_method are 'baseline', "
            "'edge', 'prominence', 'minima', 'zero'."
        )

<<<<<<< HEAD
    if peak_integration_method == "base":
        ibases = x[bottoms]
    elif peak_integration_method == "prominence":
        ibases = np.maximum(x[lefts], x[rights])
    else:
        raise ValueError("Valid peak_integration_method are 'base', 'prominence'.")

    # TODO possible improvement here
    area = np.array([np.trapz(x[r[0] : r[1]] - ib) for r, ib in zip(ranges, ibases)])
=======
    area = np.trapz(x[indicies] - bases, indicies, axis=0)
>>>>>>> a8df3ea2

    peaks = np.empty(tops.shape, dtype=PEAK_DTYPE)
    peaks["area"] = area
    peaks["height"] = x[tops] - bases
    peaks["width"] = widths
    peaks["base"] = bases
    peaks["top"] = tops
    peaks["bottom"] = bottoms
    peaks["left"] = lefts
    peaks["right"] = rights
    return peaks


<<<<<<< HEAD
def _filter_peaks(
    peaks: np.ndarray,
    min_area: float = 0.0,
    min_height: float = 0.0,
    min_prominence: float = 0.0,
    min_width: float = 0.0,
) -> np.ndarray:
    bad_area = peaks["area"] < min_area
    bad_heights = peaks["height"] < min_height
    bad_widths = peaks["width"] < min_width
    bad_prominences = (
        peaks["height"] - np.maximum(x[peaks["left"]], x[peaks["right"]])
        < min_prominence
    )
    bad_peaks = np.logical_or.reduce(
        (bad_area, bad_heights, bad_widths, bad_prominences)
    )


# TODO Add a way of setting intergration to baseline, probably looking a a large region low percentile around each peak
=======
>>>>>>> a8df3ea2
def find_peaks(
    x: np.ndarray,
    min_midth: int,
    max_width: int,
<<<<<<< HEAD
    peak_height_method: str = "maxima",
    peak_integration_method: str = "base",
=======
    distance: int = None,
    min_number: int = None,
    max_number: int = None,
    peak_base_method: str = "baseline",
    peak_height_method: str = "cwt",
    peak_width_factor: float = 2.5,
>>>>>>> a8df3ea2
    peak_min_area: float = 0.0,
    peak_min_height: float = 0.0,
    peak_min_prominence: float = 0.0,
    peak_min_width: float = 0.0,
    ridge_gap_threshold: int = None,
    ridge_min_snr: float = 9.0,
) -> np.ndarray:

    windows = np.arange(min_midth, max_width)
    cwt_coef = cwt(x, windows, ricker_wavelet)
    ridges = _identify_ridges(cwt_coef, windows, gap_threshold=ridge_gap_threshold)
    ridges, ridge_maxima = _filter_ridges(
        ridges, cwt_coef, noise_window=windows[-1] * 4, min_snr=ridge_min_snr
    )

    peaks = _peak_data_from_ridges(
        x,
        ridges,
        ridge_maxima,
        windows,
        peak_width_factor=peak_width_factor,
        peak_base_method=peak_base_method,
        peak_height_method=peak_height_method,
    )

    # Filter the peaks based on final criteria
    bad_area = peaks["area"] < peak_min_area
    bad_heights = peaks["height"] < peak_min_height
    bad_widths = peaks["width"] < peak_min_width
    bad_prominences = (
        peaks["height"] - np.maximum(x[peaks["left"]], x[peaks["right"]])
        < peak_min_prominence
    )
    bad_peaks = np.logical_or.reduce(
        (bad_area, bad_heights, bad_widths, bad_prominences)
    )

    return peaks[~bad_peaks]


# TODO Generalise this function so that it can take multiple peaks per bin, etc
def bin_and_bound_peaks(
    peaks: np.ndarray, data_size: int, bin_size: int, offset: int = 0,
) -> np.ndarray:
    """Bins peaks and ensures that there is 1 peak per bin. If less a zero
     area peak is added, if more the largest peak in the bin is used."""
    bins = np.arange(0, data_size, bin_size)
    idx = np.searchsorted(bins, peaks["top"]) - 1

    bound_peaks = np.zeros(data_size // bin_size, dtype=peaks.dtype)
    bound_peaks["top"] = np.arange(offset, data_size + offset, bin_size)
    for i in np.arange(data_size // bin_size):
        n = np.count_nonzero(idx == i)
        if n != 0:
            bin_peaks = peaks[idx == i]
            bound_peaks[i] = bin_peaks[np.argmax(bin_peaks["area"])]

    return bound_peaks


def _lines_to_spots(
    lines: np.ndarray,
    shape: Tuple[int, ...],
    min_width: int,
    max_width: int,
    find_peak_kws: dict = None,
) -> np.ndarray:
    assert np.prod(shape) == lines.shape[0]

    if find_peak_kws is None:
        find_peak_kws = {}
    peaks = find_peaks(lines.ravel(), min_width, max_width, **find_peak_kws)
    peaks = bin_and_bound_peaks(
        peaks, lines.size, lines.shape[1], offset=lines.shape[1] // 2
    )
    return peaks["area"].reshape(shape)


def lines_to_spots(
    lines: np.ndarray,
    shape: Tuple[int, ...],
    min_width: int,
    max_width: int,
    find_peak_kws: dict = None,
) -> np.ndarray:
    if lines.dtype.names is None:
        return _lines_to_spots(lines, shape, min_width, max_width, find_peak_kws)

    spots = np.empty(shape, lines.dtype)
    for name in lines.dtype.names:
        spots[name] = _lines_to_spots(
            lines[name], shape, min_width, max_width, find_peak_kws
        )
    return spots<|MERGE_RESOLUTION|>--- conflicted
+++ resolved
@@ -93,72 +93,53 @@
     return ridges, max_coords
 
 
-# TODO Change integ method to peak_base_method
 def _peak_data_from_ridges(
     x: np.ndarray,
     ridges: np.ndarray,
     maxima_coords: np.ndarray,
     cwt_windows: np.ndarray,
-    peak_base_method: str = "baseline",
-    peak_height_method: str = "cwt",
-    peak_width_factor: float = 2.5,
-) -> np.ndarray:
-    widths = (np.take(cwt_windows, maxima_coords[0]) * peak_width_factor).astype(int)
-
-<<<<<<< HEAD
-    lefts = np.clip(maxima_coords[1] - widths, 0, x.size - 1)
-    rights = np.clip(maxima_coords[1] + widths, 0, x.size - 1)
-    bottoms = np.minimum(lefts, rights)
-=======
+    base_method: str = "baseline",
+    height_method: str = "cwt",
+    width_factor: float = 2.5,
+) -> np.ndarray:
+    widths = (np.take(cwt_windows, maxima_coords[0]) * width_factor).astype(int)
+
     lefts = np.clip(maxima_coords[1] - widths // 2, 0, x.size - 1)
     rights = np.clip(maxima_coords[1] + widths // 2, 0, x.size - 1)
 
     indicies = lefts + np.arange(np.amax(widths) + 1)[:, None]
     indicies = np.where(indicies - lefts < widths, indicies, rights)
->>>>>>> a8df3ea2
-
-    if peak_height_method == "cwt":  # Height at maxima cwt ridge
+
+    if height_method == "cwt":  # Height at maxima cwt ridge
         tops = maxima_coords[1]
-    elif peak_height_method == "maxima":  # Max data height inside peak width
+    elif height_method == "maxima":  # Max data height inside peak width
         tops = np.argmax(x[indicies], axis=0) + lefts
     else:
-        raise ValueError("Valid peak_height_method are 'cwt', 'maxima'.")
-
-    if peak_base_method == "baseline":
+        raise ValueError("Valid values for height_method are 'cwt', 'maxima'.")
+
+    if base_method == "baseline":
         bottoms = tops  # Default to tops
         windows = sliding_window_centered(x, np.amax(widths) * 4)
         bases = np.percentile(windows[bottoms], 25, axis=1)
-    elif peak_base_method == "edge":
+    elif base_method == "edge":
         bottoms = np.minimum(lefts, rights)
         bases = x[bottoms]
-    elif peak_base_method == "minima":
+    elif base_method == "minima":
         bottoms = np.argmin(x[indicies], axis=0) + lefts
         bases = x[bottoms]
-    elif peak_base_method == "prominence":
+    elif base_method == "prominence":
         bottoms = np.maximum(lefts, rights)
         bases = x[bottoms]
-    elif peak_base_method == "zero":
+    elif base_method == "zero":
         bottoms = tops  # Default to tops
         bases = 0.0
     else:
         raise ValueError(
-            "Valid values for peak_base_method are 'baseline', "
+            "Valid values for base_method are 'baseline', "
             "'edge', 'prominence', 'minima', 'zero'."
         )
 
-<<<<<<< HEAD
-    if peak_integration_method == "base":
-        ibases = x[bottoms]
-    elif peak_integration_method == "prominence":
-        ibases = np.maximum(x[lefts], x[rights])
-    else:
-        raise ValueError("Valid peak_integration_method are 'base', 'prominence'.")
-
-    # TODO possible improvement here
-    area = np.array([np.trapz(x[r[0] : r[1]] - ib) for r, ib in zip(ranges, ibases)])
-=======
     area = np.trapz(x[indicies] - bases, indicies, axis=0)
->>>>>>> a8df3ea2
 
     peaks = np.empty(tops.shape, dtype=PEAK_DTYPE)
     peaks["area"] = area
@@ -172,7 +153,6 @@
     return peaks
 
 
-<<<<<<< HEAD
 def _filter_peaks(
     peaks: np.ndarray,
     min_area: float = 0.0,
@@ -183,33 +163,21 @@
     bad_area = peaks["area"] < min_area
     bad_heights = peaks["height"] < min_height
     bad_widths = peaks["width"] < min_width
-    bad_prominences = (
-        peaks["height"] - np.maximum(x[peaks["left"]], x[peaks["right"]])
-        < min_prominence
-    )
+    bad_prominences = peaks["prominence"] < min_prominence
     bad_peaks = np.logical_or.reduce(
         (bad_area, bad_heights, bad_widths, bad_prominences)
     )
 
-
-# TODO Add a way of setting intergration to baseline, probably looking a a large region low percentile around each peak
-=======
->>>>>>> a8df3ea2
+    return peaks[~bad_peaks]
+
+
 def find_peaks(
     x: np.ndarray,
     min_midth: int,
     max_width: int,
-<<<<<<< HEAD
-    peak_height_method: str = "maxima",
-    peak_integration_method: str = "base",
-=======
-    distance: int = None,
-    min_number: int = None,
-    max_number: int = None,
     peak_base_method: str = "baseline",
     peak_height_method: str = "cwt",
     peak_width_factor: float = 2.5,
->>>>>>> a8df3ea2
     peak_min_area: float = 0.0,
     peak_min_height: float = 0.0,
     peak_min_prominence: float = 0.0,
@@ -230,24 +198,20 @@
         ridges,
         ridge_maxima,
         windows,
-        peak_width_factor=peak_width_factor,
-        peak_base_method=peak_base_method,
-        peak_height_method=peak_height_method,
-    )
-
-    # Filter the peaks based on final criteria
-    bad_area = peaks["area"] < peak_min_area
-    bad_heights = peaks["height"] < peak_min_height
-    bad_widths = peaks["width"] < peak_min_width
-    bad_prominences = (
-        peaks["height"] - np.maximum(x[peaks["left"]], x[peaks["right"]])
-        < peak_min_prominence
-    )
-    bad_peaks = np.logical_or.reduce(
-        (bad_area, bad_heights, bad_widths, bad_prominences)
-    )
-
-    return peaks[~bad_peaks]
+        width_factor=peak_width_factor,
+        base_method=peak_base_method,
+        height_method=peak_height_method,
+    )
+
+    peaks = _filter_peaks(
+        peaks,
+        min_area=peak_min_area,
+        min_height=peak_min_height,
+        min_prominence=peak_min_prominence,
+        min_width=peak_min_width,
+    )
+
+    return peaks
 
 
 # TODO Generalise this function so that it can take multiple peaks per bin, etc
