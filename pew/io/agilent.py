--- conflicted
+++ resolved
@@ -1,33 +1,11 @@
 import os
-<<<<<<< HEAD
-from xml.etree import ElementTree
-import warnings
-=======
 import warnings
 from xml.etree import ElementTree
 
->>>>>>> 2e91b9f9
 import numpy as np
 import numpy.lib
 import numpy.lib.recfunctions
 
-<<<<<<< HEAD
-from .error import PewException, PewWarning
-
-from typing import Generator, List, Tuple
-
-
-# Read AcqMethod.xml
-#  CAN WE DETERMINE LINE LENGTH??
-#  Determine Elements and element order
-#   Order in csvs is different, (mz / mzmz)
-#  Determine the datafile order
-# Import each datafile (line?) in order
-#   IF MISSING THEN INSERT EMPTY LINE
-#  Import should known element order
-#  Can also calculate the scantime here
-# Vstack data files into 2d image
-=======
 from pew.io.error import PewException, PewWarning
 
 from typing import Generator, List, Tuple
@@ -37,7 +15,6 @@
 #   Method/AcqMethod.xml - Contains the datafile list <SampleParameter>
 #   {.d file}/AcqData/MSTS.xml - Contains run time in mins <StartTime>, <EndTime>; number of scans <NumOfScans>
 #   {.d file}/AcqData/MSTS_XSpecific.xml - Contains acc time for elements <AccumulationTime>
->>>>>>> 2e91b9f9
 
 
 def clean_lines(csv: str):
@@ -53,29 +30,6 @@
                 yield line
 
 
-<<<<<<< HEAD
-def acq_read_elements(method_path: str) -> List[str]:
-    xml = ElementTree.parse(method_path)
-    ns = {"ns": xml.getroot().tag.split("}")[0][1:]}
-
-    elements: List[Tuple[str, int, int]] = []
-    for element in xml.findall("ns:IcpmsElement", ns):
-        name = element.findtext("ns:ElementName", namespaces=ns)
-        if name is None:
-            continue
-        mz = int(element.findtext("ns:MZ", namespaces=ns) or -1)
-        mzmz = int(element.findtext("ns:SelectedMZ", namespaces=ns) or -1)
-        elements.append((name, mz, mzmz))
-
-    elements = sorted(elements, key=lambda e: (e[1], e[2]))
-    return [
-        f"{e[0]}{e[1]}{'->' if e[2] > 1 else ''}{e[2] if e[2] > -1 else ''}"
-        for e in elements
-    ]
-
-
-def acq_read_datafiles(method_path: str) -> Generator[str, None, None]:
-=======
 def csv_read_params(path: str) -> Tuple[List[str], float, int]:
     data = np.genfromtxt(
         clean_lines(path), delimiter=b",", names=True, dtype=np.float64
@@ -93,7 +47,6 @@
 
 
 def acq_method_read_datafiles(method_path: str) -> Generator[str, None, None]:
->>>>>>> 2e91b9f9
     xml = ElementTree.parse(method_path)
     ns = {"ns": xml.getroot().tag.split("}")[0][1:]}
     samples = xml.findall("ns:SampleParameter", ns)
@@ -157,19 +110,6 @@
         PewException
 
     """
-<<<<<<< HEAD
-    names = acq_read_elements(os.path.join(path, "Method", "AcqMethod.xml"))
-    ddirs = acq_read_datafiles(os.path.join(path, "Method", "AcqMethod.xml"))
-    # ddirs = []
-    # with os.scandir(path) as it:
-    #     for entry in it:
-    #         if entry.name.lower().endswith(".d") and entry.is_dir():
-    #             ddirs.append(entry.path)
-
-    csvs = []
-    # Sort by name
-    ddirs.sort(key=lambda f: int("".join(filter(str.isdigit, f))))
-=======
     acq_xml = os.path.join(path, "Method", "AcqMethod.xml")
     # Collect data files
     if os.path.exists(acq_xml):
@@ -183,40 +123,9 @@
 
     # Collect csvs
     csvs: List[str] = []
->>>>>>> 2e91b9f9
     for d in ddirs:
         csv = os.path.join(path, d, os.path.splitext(d)[0] + ".csv")
         if not os.path.exists(csv):
-<<<<<<< HEAD
-            warnings.warn(f"{path} missing csv {os.path.basename(csv)}", PewWarning)
-            continue
-        csvs.append(csv)
-
-    datas = []
-    for csv in csvs:
-        try:
-            datas.append(
-                np.genfromtxt(
-                    clean_lines(csv),
-                    delimiter=b",",
-                    names=True,
-                    dtype=np.float64,
-                )
-            )
-        except ValueError as e:
-            raise PewException(f"{e} Could not parse batch.") from e
-
-    try:
-        print([d.shape for d in datas])
-        data = np.vstack(datas)
-        # We don't care about the time field currently
-        data = np.lib.recfunctions.drop_fields(data, "Time_Sec")
-
-    except ValueError as e:
-        raise PewException("Mismatched data.") from e
-
-    return data
-=======
             warnings.warn(f"Missing csv '{csv}'.", PewWarning)
             csvs.append(None)
         else:
@@ -252,5 +161,4 @@
     if full:
         return data, dict(scantime=scan_time)
     else:
-        return data
->>>>>>> 2e91b9f9
+        return data