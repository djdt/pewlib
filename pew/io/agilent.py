import os
import logging
from xml.etree import ElementTree

import numpy as np
import numpy.lib
import numpy.lib.recfunctions

from pew.io.error import PewException

from typing import Callable, List, Tuple

logger = logging.getLogger(__name__)

# These files are not present in older software, must be able to be ignored safely
# Important files:
#   Method/AcqMethod.xml - Contains the datafile list <SampleParameter>
#   {.d file}/AcqData/MSTS.xml - Contains run time in mins <StartTime>, <EndTime>; number of scans <NumOfScans>
#   {.d file}/AcqData/MSTS_XSpecific.xml - Contains acc time for elements <AccumulationTime>

acq_method_xml_path = os.path.join("Method", "AcqMethod.xml")
batch_csv_path = "BatchLog.csv"
batch_xml_path = os.path.join("Method", "BatchLog.xml")


def clean_lines(csv: str):
    delimiter_count = 0
    past_header = False
    with open(csv, "rb") as fp:
        for line in fp:
            if past_header and line.count(b",") == delimiter_count:
                yield line
            if line.startswith(b"Time"):
                past_header = True
                delimiter_count = line.count(b",")
                yield line


def csv_read_params(path: str) -> Tuple[List[str], float, int]:
    data = np.genfromtxt(
        clean_lines(path), delimiter=b",", names=True, dtype=np.float64
    )
    total_time = np.max(data["Time_Sec"])
    names = [name for name in data.dtype.names if name != "Time_Sec"]
    return names, np.round(total_time / data.shape[0], 4), data.shape[0]


def find_datafiles_alphabetical(path: str) -> List[str]:
    data_files = []
    with os.scandir(path) as it:
        for entry in it:
            if entry.name.lower().endswith(".d") and entry.is_dir():
                data_files.append(os.path.join(path, entry.name))
    return data_files


def acq_method_xml_read_datafiles(batch_root: str, acq_xml: str) -> List[str]:
    xml = ElementTree.parse(acq_xml)
    ns = {"ns": xml.getroot().tag.split("}")[0][1:]}
    samples = xml.findall("ns:SampleParameter", ns)
    samples = sorted(
        samples, key=lambda s: int(s.findtext("ns:SampleID", namespaces=ns) or -1)
    )

    data_files = []
    for sample in samples:
        data_file = sample.findtext("ns:DataFileName", namespaces=ns)
        if data_file is not None:
            data_files.append(os.path.join(batch_root, data_file))
    return data_files


def acq_method_xml_read_elements(acq_xml: str) -> List[str]:
    xml = ElementTree.parse(acq_xml)
    ns = {"ns": xml.getroot().tag.split("}")[0][1:]}

    elements: List[Tuple[str, int, int]] = []
    for element in xml.findall("ns:IcpmsElement", ns):
        name = element.findtext("ns:ElementName", namespaces=ns)
        if name is None:
            continue
        mz = int(element.findtext("ns:SelectedMZ", namespaces=ns) or -1)
        mz2 = int(element.findtext("ns:MZ", namespaces=ns) or -1)
        elements.append((name, mz, mz2))

    elements = sorted(elements, key=lambda e: (e[1], e[2]))
    return [
        f"{e[0]}{e[1]}{'__' if e[2] > -1 else ''}{e[2] if e[2] > -1 else ''}"
        for e in elements
    ]


def batch_csv_read_datafiles(batch_root: str, batch_csv: str) -> List[str]:
    batch_log = np.genfromtxt(
        batch_csv,
        delimiter=",",
        comments=None,
        names=True,
        usecols=(0, 5, 6),
        dtype=[np.uint32, object, "S4"],
    )
    data_files = []
    for _id, data_file, result in batch_log:
        if result.decode() == "Pass":
            data_file = data_file.decode()
            data_files.append(
                os.path.join(
                    batch_root, data_file[max(map(data_file.rfind, "\\/")) + 1 :]
                )
            )
    return data_files


def batch_xml_read_datafiles(batch_root: str, batch_xml: str) -> List[str]:
    xml = ElementTree.parse(batch_xml)
    ns = {"ns": xml.getroot().tag.split("}")[0][1:]}

    data_files = []
    for log in xml.findall("ns:BatchLogInfo", ns):
        if log.findtext("ns:AcqResult", namespaces=ns) == "Pass":
            data_file = log.findtext("ns:DataFileName", namespaces=ns)
            data_files.append(
                os.path.join(
                    batch_root, data_file[max(map(data_file.rfind, "\\/")) + 1 :]
                )
            )
    return data_files


def msts_xml_read_params(msts_xml: str) -> Tuple[float, int]:
    xml = ElementTree.parse(msts_xml)
    segment = xml.find("TimeSegment")
    if segment is None:
        raise PewException("Malformed MSTS.xml")

    stime = float(segment.findtext("StartTime") or 0)
    etime = float(segment.findtext("EndTime") or 0)
    scans = int(segment.findtext("NumOfScans") or 0)

    return np.round((etime - stime) * 60 / scans, 4), scans


<<<<<<< HEAD
def collect_datafiles(batch_root: str, methods: List[str]) -> List[str]:
    for method in methods:
        if method == "batch_xml":
            method_path = os.path.join(batch_root, batch_xml_path)
            method_func: Callable[[str, str], List[str]] = batch_xml_read_datafiles
        elif method == "batch_csv":
            method_path = os.path.join(batch_root, batch_csv_path)
            method_func = batch_csv_read_datafiles
        elif method == "acq_method_xml":
            method_path = os.path.join(batch_root, acq_method_xml_path)
            method_func = acq_method_xml_read_datafiles

        if os.path.exists(method_path):
            data_files = method_func(batch_root, method_path)
            missing = len(data_files) - sum([os.path.exists(df) for df in data_files])
            if missing == 0:
                logger.info(f"Datafiles collected using '{method}'.")
                return data_files
            else:
                logger.info(f"Missing {missing} datafiles using '{method}'.")
        else:
            logger.warning(f"Unable to collect datafiles using '{method}'.")

    # Fall back to alphabetical
    logger.info("Falling back to alphabetical order for datafile collection.")
    data_files = find_datafiles_alphabetical(batch_root)
    data_files.sort(key=lambda f: int("".join(filter(str.isdigit, f))))
    return data_files


def load(
    path: str, collection_methods: List[str] = None, full: bool = False
) -> np.ndarray:
    """Imports an Agilent batch (.b) directory, returning IsotopeData object.
=======
def load(path: str, raw: bool = False, full: bool = False) -> np.ndarray:
    """Imports an Agilent batch (.b) directory, returning structured array.
>>>>>>> 43a4cc44

    Finds lines using (in order of preference): BatchLog.xml, BatchLog.csv,
     AcqMethod.xml, .d files sorted by name.

    Args:
       path: Path to the .b directory
       raw: Only use .d and .csv files.
       full: return dict of available params

    Returns:
        The structured numpy array.

    Raises:
        PewException

    """
    if collection_methods is None:
        collection_methods = ["batch_xml", "batch_csv", "acq_method_xml"]

    if raw:
        acq_xml = batch_xml = batch_csv = ""

    # Collect data files
<<<<<<< HEAD
    data_files = collect_datafiles(path, collection_methods)
    if len(data_files) == 0:
        raise PewException(f"No data files found in {path}!")
=======
    ddirs = []
    for file, function in zip(
        [batch_xml, batch_csv, acq_xml],
        [
            batch_xml_read_datafiles,
            batch_csv_read_datafiles,
            acq_method_read_datafiles,
        ],
    ):
        if os.path.exists(file):
            ddirs = list(function(path, file))
            if len(ddirs) > 0:
                logger.info(f"Imported files using {os.path.basename(file)}")
                break

    # Fall back to csv name order
    if len(ddirs) == 0:
        logger.warning(
            "Unable to import files from BatchLogs or AcqMethod.xml,"
            " falling back to alphabetical order."
        )
        ddirs = list(find_datafiles(path))
        ddirs.sort(key=lambda f: int("".join(filter(str.isdigit, f))))

    msts_xml = os.path.join(path, ddirs[0], "AcqData", "MSTS.xml")
>>>>>>> 43a4cc44

    # Collect csvs
    csvs: List[str] = []
    for d in data_files:
        csv = os.path.join(d, os.path.splitext(os.path.basename(d))[0] + ".csv")
        logger.debug(f"Looking for csv '{csv}'.")
        if not os.path.exists(csv):
            logger.warning(f"Missing csv '{csv}', line blanked.")
            csvs.append(None)
        else:
            csvs.append(csv)

    msts_xml = os.path.join(path, data_files[0], "AcqData", "MSTS.xml")

    # Read elements, the scan time and number fo scans
    if os.path.exists(msts_xml) and os.path.exists(
        os.path.join(path, acq_method_xml_path)
    ):
        names = acq_method_xml_read_elements(os.path.join(path, acq_method_xml_path))
        scan_time, nscans = msts_xml_read_params(msts_xml)
    else:
        logger.info("AcqMethod.xml and MSTS.xml not found, reading params from csv.")
        names, scan_time, nscans = csv_read_params(
            next(c for c in csvs if c is not None)
        )

    data = np.empty(
        (len(data_files), nscans), dtype=[(name, np.float64) for name in names]
    )
    for i, csv in enumerate(csvs):
        if csv is None:
            data[i, :] = np.zeros(data.shape[1], dtype=data.dtype)
        else:
            try:
                data[i, :] = np.genfromtxt(
                    clean_lines(csv),
                    delimiter=b",",
                    names=True,
                    usecols=np.arange(1, len(names) + 1),
                    dtype=np.float64,
                )
            except ValueError:
                logger.warning(f"'{csv}' row {i} missing, line blanked.")
                data[i, :] = np.zeros(data.shape[1], dtype=data.dtype)

    if full:
        return data, dict(scantime=scan_time)
    else:
        return data<|MERGE_RESOLUTION|>--- conflicted
+++ resolved
@@ -140,7 +140,6 @@
     return np.round((etime - stime) * 60 / scans, 4), scans
 
 
-<<<<<<< HEAD
 def collect_datafiles(batch_root: str, methods: List[str]) -> List[str]:
     for method in methods:
         if method == "batch_xml":
@@ -174,12 +173,7 @@
 def load(
     path: str, collection_methods: List[str] = None, full: bool = False
 ) -> np.ndarray:
-    """Imports an Agilent batch (.b) directory, returning IsotopeData object.
-=======
-def load(path: str, raw: bool = False, full: bool = False) -> np.ndarray:
     """Imports an Agilent batch (.b) directory, returning structured array.
->>>>>>> 43a4cc44
-
     Finds lines using (in order of preference): BatchLog.xml, BatchLog.csv,
      AcqMethod.xml, .d files sorted by name.
 
@@ -198,41 +192,10 @@
     if collection_methods is None:
         collection_methods = ["batch_xml", "batch_csv", "acq_method_xml"]
 
-    if raw:
-        acq_xml = batch_xml = batch_csv = ""
-
     # Collect data files
-<<<<<<< HEAD
     data_files = collect_datafiles(path, collection_methods)
     if len(data_files) == 0:
         raise PewException(f"No data files found in {path}!")
-=======
-    ddirs = []
-    for file, function in zip(
-        [batch_xml, batch_csv, acq_xml],
-        [
-            batch_xml_read_datafiles,
-            batch_csv_read_datafiles,
-            acq_method_read_datafiles,
-        ],
-    ):
-        if os.path.exists(file):
-            ddirs = list(function(path, file))
-            if len(ddirs) > 0:
-                logger.info(f"Imported files using {os.path.basename(file)}")
-                break
-
-    # Fall back to csv name order
-    if len(ddirs) == 0:
-        logger.warning(
-            "Unable to import files from BatchLogs or AcqMethod.xml,"
-            " falling back to alphabetical order."
-        )
-        ddirs = list(find_datafiles(path))
-        ddirs.sort(key=lambda f: int("".join(filter(str.isdigit, f))))
-
-    msts_xml = os.path.join(path, ddirs[0], "AcqData", "MSTS.xml")
->>>>>>> 43a4cc44
 
     # Collect csvs
     csvs: List[str] = []
