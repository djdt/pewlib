import numpy as np
import copy

from .config import LaserConfig
from .data import LaserData

from typing import Any, Dict, List, Tuple


class Laser(object):
    def __init__(
        self,
        data: Dict[str, LaserData] = None,
        config: LaserConfig = None,
        name: str = "",
        filepath: str = "",
    ):
        self.data = data if data is not None else {}
        self.layers = 1
        self.config = copy.copy(config) if config is not None else LaserConfig()

        self.name = name
        self.filepath = filepath

    @property
    def extent(self) -> Tuple[float, float, float, float]:
        if len(self.data) == 0:
            return (0, 0, 0, 0)
        return self.config.data_extent(self.get(self.isotopes[0]))

    @property
    def isotopes(self) -> List[str]:
        return list(self.data.keys())

    def add(self, isotope: str, data: np.ndarray) -> None:
        self.data[isotope] = LaserData(data)

    def get(self, isotope: str, **kwargs: Any) -> np.ndarray:
<<<<<<< HEAD
        """Valid kwargs are calibrate, extent."""
=======
        """Valid kwargs are calibrate, extent, flat."""
>>>>>>> a290af05
        return self.data[isotope].get(self.config, **kwargs)

    def get_structured(self, **kwargs: Any) -> np.ndarray:
        dtype = [(isotope, float) for isotope in self.data]
        structured = np.empty(next(iter(self.data.values())).data.shape, dtype)
        for isotope, _ in dtype:
            structured[isotope] = self.data[isotope].get(self.config, **kwargs)
        return structured

    @classmethod
    def from_structured(
        cls,
        data: np.ndarray,
        config: LaserConfig = None,
        name: str = "",
        filepath: str = "",
    ):  # type: ignore
        data = {k: LaserData(data[k]) for k in data.dtype.names}
        return cls(data=data, config=config, name=name, filepath=filepath)<|MERGE_RESOLUTION|>--- conflicted
+++ resolved
@@ -36,11 +36,7 @@
         self.data[isotope] = LaserData(data)
 
     def get(self, isotope: str, **kwargs: Any) -> np.ndarray:
-<<<<<<< HEAD
-        """Valid kwargs are calibrate, extent."""
-=======
         """Valid kwargs are calibrate, extent, flat."""
->>>>>>> a290af05
         return self.data[isotope].get(self.config, **kwargs)
 
     def get_structured(self, **kwargs: Any) -> np.ndarray:
